#!/usr/bin/env python
# /// script
# title = "Napari Precomputed Mesh Viewer"
# description = "A Python script to view precomputed mesh data in napari with proper multiscale mesh rendering that automatically scales meshes to match image data"
# author = "Kyle Harrington"
# license = "MIT"
# version = "0.4.3"
# keywords = ["mesh", "3D", "visualization", "napari", "neuroglancer"]
# documentation = "https://napari.org/stable/api/napari.html"
# requires-python = ">=3.8"
# dependencies = [
#     "napari",
#     "numpy",
#     "PyQt5", 
#     "draco",
#     "trimesh",
#     "zarr>=3.0.0"
# ]
# ///

import argparse
import json
import sys
import os
import tempfile
import subprocess
from pathlib import Path
import numpy as np
import struct
from typing import Dict, List, Tuple, Optional, Any
import napari
import trimesh
import zarr

class PrecomputedMeshLoader:
    """Handles loading and parsing of Neuroglancer Precomputed meshes."""
    
    def __init__(self, precomputed_dir: Path, debug: bool = False):
        self.precomputed_dir = Path(precomputed_dir)
        self.debug = debug
        self.transform = None
        self.vertex_quantization_bits = None
        self._load_info()
        
    def _log(self, *args, **kwargs):
        """Debug logging helper."""
        if self.debug:
            print(*args, **kwargs)
            
    def _load_info(self):
        """Load the info file for the Precomputed dataset."""
        info_path = self.precomputed_dir / "info"
        zarr_json_path = self.precomputed_dir / "zarr.json"
        
        try:
            # Try to load the neuroglancer info file
            with open(info_path, 'r') as f:
                info = json.load(f)
                
            print(f"Loaded info file: {info_path}")
            
            # Extract transformation matrix and other parameters
            if "transform" in info:
                self.transform = np.array(info["transform"]).reshape(3, 4)
                print(f"Found transform: {self.transform}")
            
            if "vertex_quantization_bits" in info:
                self.vertex_quantization_bits = info["vertex_quantization_bits"]
                print(f"Found vertex_quantization_bits: {self.vertex_quantization_bits}")
                
            # Store the whole info object for reference
            self.info = info
            
            # Try to load the OME-NGFF zarr.json metadata for additional context
            if zarr_json_path.exists():
                with open(zarr_json_path, 'r') as f:
                    zarr_metadata = json.load(f)
                    
                print(f"Loaded zarr.json metadata file: {zarr_json_path}")
                
                # Extract OME-NGFF mesh metadata if available
                if 'attributes' in zarr_metadata and 'ome' in zarr_metadata['attributes']:
                    ome_metadata = zarr_metadata['attributes']['ome']
                    if 'mesh' in ome_metadata:
                        self.mesh_metadata = ome_metadata['mesh']
                        print(f"Found OME-NGFF mesh metadata: {self.mesh_metadata}")
                        
                        # Check if mesh type matches what we expect
                        if self.mesh_metadata.get('type') != 'neuroglancer_multilod_draco':
                            print(f"Warning: Unexpected mesh type: {self.mesh_metadata.get('type')}")
                
        except Exception as e:
            print(f"Error loading info file: {e}")
            self.info = {}
            
    def get_valid_mesh_ids(self) -> List[int]:
        """Get list of valid mesh IDs."""
        valid_meshes, _, _ = self._find_meshes()
        return valid_meshes
            
    def _find_meshes(self) -> Tuple[List[int], List[int], List[int]]:
        """Find all valid meshes in the directory."""
        all_files = list(self.precomputed_dir.iterdir())
        print(f"Found {len(all_files)} files in directory")
        
        # Find potential mesh files (those with numeric names)
        numeric_files = [f for f in all_files if f.name.split('.')[0].isdigit()]
        
        # Separate mesh data and index files
        # Mesh files are just the numeric name, index files have .index extension
        mesh_files = {int(p.stem): p for p in numeric_files if not p.name.endswith('.index')}
        index_files = {int(p.stem): p for p in numeric_files if p.name.endswith('.index')}
        
        print(f"Found {len(mesh_files)} mesh data files and {len(index_files)} index files")
        
        # Find complete mesh sets
        valid_meshes = sorted(set(mesh_files.keys()) & set(index_files.keys()))
        missing_index = sorted(set(mesh_files.keys()) - set(index_files.keys()))
        missing_data = sorted(set(index_files.keys()) - set(mesh_files.keys()))
        
        print(f"Valid meshes: {valid_meshes[:10]}..." if len(valid_meshes) > 10 else f"Valid meshes: {valid_meshes}")
        
        return valid_meshes, missing_index, missing_data
        
    def read_manifest(self, mesh_id: int) -> Dict:
        """Read the binary manifest file for a mesh."""
        index_path = self.precomputed_dir / f"{mesh_id}.index"
        manifest = {}
        
        try:
            with open(index_path, "rb") as f:
                # Read header information
                manifest["chunk_shape"] = np.frombuffer(f.read(12), dtype=np.float32)  # 3x float32
                manifest["grid_origin"] = np.frombuffer(f.read(12), dtype=np.float32)  # 3x float32
                manifest["num_lods"] = np.frombuffer(f.read(4), dtype=np.uint32)[0]    # 1x uint32
                
                # Read LOD scales
                manifest["lod_scales"] = np.frombuffer(f.read(4 * manifest["num_lods"]), dtype=np.float32)
                
                # Read vertex offsets
                manifest["vertex_offsets"] = np.frombuffer(f.read(12 * manifest["num_lods"]), 
                                               dtype=np.float32).reshape(manifest["num_lods"], 3)
                
                # Read fragment counts per LOD
                manifest["fragments_per_lod"] = np.frombuffer(f.read(4 * manifest["num_lods"]), dtype=np.uint32)
                
                # For each LOD, read fragment positions and sizes
                manifest["fragments"] = {}
                total_fragments = 0
                
                for lod in range(manifest["num_lods"]):
                    num_fragments = manifest["fragments_per_lod"][lod]
                    total_fragments += num_fragments
                    
                    if num_fragments > 0:
                        positions = np.frombuffer(f.read(12 * num_fragments), 
                                                dtype=np.uint32).reshape(num_fragments, 3)
                        sizes = np.frombuffer(f.read(4 * num_fragments), dtype=np.uint32)
                        
                        # Calculate offsets for each fragment in the data file
                        offsets = np.zeros(num_fragments, dtype=np.uint64)
                        
                        # Start offset is the sum of all previous LOD fragments sizes
                        base_offset = 0
                        if lod > 0:
                            # For LOD > 0, we need to sum up all previous LOD fragment sizes
                            for prev_lod in range(lod):
                                if prev_lod in manifest["fragments"]:
                                    base_offset += np.sum(manifest["fragments"][prev_lod]["sizes"])
                        
                        # All offsets start at the base offset for this LOD
                        offsets[:] = base_offset
                        
                        # For fragments within this LOD, add cumulative offsets
                        if num_fragments > 1:
                            # First fragment starts at current base_offset
                            # Subsequent fragments start after the preceding ones
                            offsets[1:] += np.cumsum(sizes[:-1])
                        
                        manifest["fragments"][lod] = {
                            "positions": positions,
                            "sizes": sizes,
                            "offsets": offsets
                        }
            
            print(f"Manifest for mesh {mesh_id}: {manifest['num_lods']} LODs, {total_fragments} total fragments")
            return manifest
            
        except Exception as e:
            print(f"Error reading manifest for mesh {mesh_id}: {str(e)}")
            return {}
            
    def decode_draco_mesh(self, encoded_data: bytes) -> Optional[trimesh.Trimesh]:
        """Decode a Draco-encoded mesh to a trimesh.Trimesh object."""
        try:
            with tempfile.NamedTemporaryFile(suffix='.drc', delete=False) as tmp_drc:
                tmp_drc.write(encoded_data)
                tmp_drc_path = tmp_drc.name
                
            with tempfile.NamedTemporaryFile(suffix='.obj', delete=False) as tmp_obj:
                tmp_obj_path = tmp_obj.name
            
            # Run draco_decoder to convert to OBJ format
            cmd = [
                "draco_decoder",
                "-i", tmp_drc_path,
                "-o", tmp_obj_path
            ]
            
            process = subprocess.run(cmd, capture_output=True, text=True)
            if process.returncode != 0:
                self._log(f"Draco decoding failed: {process.stderr}")
                return None
                
            # Load as a trimesh
            mesh = trimesh.load(tmp_obj_path, file_type='obj', force='mesh')
            
            # Clean up temporary files
            os.unlink(tmp_drc_path)
            os.unlink(tmp_obj_path)
            
            return mesh
            
        except Exception as e:
            self._log(f"Error decoding Draco mesh: {str(e)}")
            return None
            
    def load_fragment(self, mesh_id: int, lod: int, fragment_idx: int, 
                     manifest: Dict) -> Optional[trimesh.Trimesh]:
<<<<<<< HEAD
        """Load a specific mesh fragment with correct alignment."""
=======
        """Load a specific mesh fragment with proper coordinate alignment."""
>>>>>>> 666d7548
        if lod not in manifest["fragments"]:
            self._log(f"LOD {lod} not found in manifest")
            return None
            
        fragments = manifest["fragments"][lod]
        if fragment_idx >= len(fragments["positions"]):
            self._log(f"Fragment index {fragment_idx} out of range for LOD {lod}")
            return None
            
        # Get fragment information
        position = fragments["positions"][fragment_idx]
        size = fragments["sizes"][fragment_idx]
        offset = fragments["offsets"][fragment_idx]
        
        # Read the fragment data
        data_path = self.precomputed_dir / str(mesh_id)
        
        try:
            with open(data_path, "rb") as f:
                f.seek(offset)
                encoded_data = f.read(size)
                
            # Decode the Draco mesh
            mesh = self.decode_draco_mesh(encoded_data)
            
            if mesh is None:
                return None
                
            # Apply transformations to convert from local coordinates to world coordinates
            scale = manifest["lod_scales"][lod]
            grid_origin = manifest["grid_origin"]
            
            # Print debug info about coordinate transforms
            print(f"Fragment transformation details:")
            print(f"  - Grid origin: {grid_origin}")
            print(f"  - LOD scale: {scale}")
            print(f"  - Box position: {position}")
            print(f"  - Box offset: {position * scale}")
            if lod == 0:
                print(f"  - Mesh vertices before transform: {mesh.vertices.min(axis=0)} to {mesh.vertices.max(axis=0)}")
            
            # Rescale vertices to world coordinates 
            if self.vertex_quantization_bits:
                # Denormalize from quantized space
                normalization = (2**self.vertex_quantization_bits - 1)
                mesh.vertices = mesh.vertices / normalization * scale
            
            # Add grid origin and fragment position offsets
            box_offset = position * scale
<<<<<<< HEAD
=======
            
            # Apply coordinate transformations
            # Careful: order matters! First apply quantization scale, then add offsets
>>>>>>> 666d7548
            mesh.vertices = mesh.vertices + grid_origin + box_offset
            
            if lod == 0:
                print(f"  - Mesh vertices after transform: {mesh.vertices.min(axis=0)} to {mesh.vertices.max(axis=0)}")
            
            # Apply global transform if available
            if self.transform is not None:
                rotation = self.transform[:, :3]  # 3x3 rotation matrix
                translation = self.transform[:, 3]  # 3x1 translation vector
                
                mesh.vertices = np.dot(mesh.vertices, rotation.T) + translation
<<<<<<< HEAD
                
            # Note: The implementation assumes meshes are already aligned with the image/labels data
            # If meshes were created with a (-1,-1,-1) offset to align with image/labels, no additional
            # adjustment is needed here as it's already part of the mesh coordinates
                
=======
                if lod == 0:
                    print(f"  - Mesh vertices after global transform: {mesh.vertices.min(axis=0)} to {mesh.vertices.max(axis=0)}")
            
>>>>>>> 666d7548
            return mesh
            
        except Exception as e:
            self._log(f"Error loading fragment: {str(e)}")
            return None
            
    def load_lod_mesh(self, mesh_id: int, lod: int, max_fragments: int = None) -> Optional[trimesh.Trimesh]:
        """Load all fragments for a specific LOD level and combine them."""
        manifest = self.read_manifest(mesh_id)
        if not manifest or "num_lods" not in manifest:
            print(f"Could not load manifest for mesh {mesh_id}")
            return None
            
        if lod not in manifest["fragments"] or manifest["fragments_per_lod"][lod] == 0:
            self._log(f"No fragments found for mesh {mesh_id} at LOD {lod}")
            return None
            
        fragments = manifest["fragments"][lod]
        num_fragments = len(fragments["positions"])
        
        if max_fragments is not None and max_fragments < num_fragments:
            # If limiting fragments, prioritize larger ones
            sizes = fragments["sizes"]
            indices = np.argsort(sizes)[-max_fragments:]
            print(f"Loading {len(indices)} of {num_fragments} fragments for LOD {lod}")
        else:
            indices = range(num_fragments)
            print(f"Loading all {num_fragments} fragments for LOD {lod}")
            
        # Load and combine fragments
        meshes = []
        for idx in indices:
            fragment = self.load_fragment(mesh_id, lod, idx, manifest)
            if fragment is not None:
                meshes.append(fragment)
                
        if not meshes:
            self._log(f"No valid fragments loaded for mesh {mesh_id} at LOD {lod}")
            return None
            
        # Combine all fragments into a single mesh
        if len(meshes) == 1:
            return meshes[0]
        else:
            try:
                combined = trimesh.util.concatenate(meshes)
                print(f"Combined {len(meshes)} fragments into a mesh with {len(combined.vertices)} vertices")
                return combined
            except Exception as e:
                self._log(f"Error combining fragments: {str(e)}")
                # Fall back to returning the first mesh
                return meshes[0] if meshes else None

class ZarrLoader:
    """Handles loading and parsing of OME-NGFF Zarr data."""
    
    def __init__(self, zarr_path: str, debug: bool = False):
        self.zarr_path = Path(zarr_path)
        self.debug = debug
        self.root = None
        self.multiscales = None
        self.labels = None
        self.mesh_dir = None
        
    def _log(self, *args, **kwargs):
        """Debug logging helper."""
        if self.debug:
            print(*args, **kwargs)
            
    def open(self) -> bool:
        """Open and validate the Zarr store."""
        try:
            # Open the zarr store
            self.root = zarr.open(str(self.zarr_path))
            print(f"Opened Zarr store at {self.zarr_path}")
            
            # Check for multiscales metadata
            if hasattr(self.root, 'attrs') and 'ome' in self.root.attrs:
                if 'multiscales' in self.root.attrs['ome']:
                    self.multiscales = self.root.attrs['ome']['multiscales']
                    print(f"Found multiscales metadata: {len(self.multiscales)} dataset(s)")
                else:
                    print("No multiscales found in OME metadata")
                    
                # Check for mesh metadata in the OME root attributes
                if 'mesh' in self.root.attrs['ome']:
                    print(f"Found mesh metadata in root OME attributes")
                    self.mesh_metadata_root = self.root.attrs['ome']['mesh']
            
            # Check for labels
            if 'labels' in self.root:
                self.labels = self.root['labels']
                print(f"Found labels group with keys: {list(self.labels.keys())}")
            
            # Check for mesh directory
            mesh_dir = self.zarr_path / 'meshes'
            if mesh_dir.exists() and mesh_dir.is_dir():
                self.mesh_dir = mesh_dir
                print(f"Found meshes directory: {mesh_dir}")
                
                # Look for zarr.json in the meshes directory (RFC-8 requirement)
                zarr_json_path = mesh_dir / "zarr.json"
                if zarr_json_path.exists():
                    try:
                        with open(zarr_json_path, 'r') as f:
                            zarr_data = json.load(f)
                        if 'attributes' in zarr_data and 'ome' in zarr_data['attributes']:
                            if 'mesh' in zarr_data['attributes']['ome']:
                                self.mesh_metadata = zarr_data['attributes']['ome']['mesh']
                                print(f"Found RFC-8 mesh metadata: {self.mesh_metadata}")
                    except Exception as e:
                        print(f"Error reading mesh zarr.json: {e}")
            
            return True
            
        except Exception as e:
            print(f"Error opening Zarr store: {str(e)}")
            return False
    
    def load_image_data(self, resolution_level: int = 0) -> Optional[np.ndarray]:
        """Load image data at the specified resolution level."""
        if self.multiscales is None or len(self.multiscales) == 0:
            print("No multiscales metadata found")
            return None
        
        try:
            # Get path to the dataset from multiscales metadata
            multiscale = self.multiscales[0]  # Use the first multiscale group
            if 'datasets' not in multiscale or len(multiscale['datasets']) == 0:
                print("No datasets defined in multiscales metadata")
                return None
            
            # Check if requested resolution level exists
            if resolution_level >= len(multiscale['datasets']):
                print(f"Resolution level {resolution_level} not available, using highest level")
                resolution_level = len(multiscale['datasets']) - 1
            
            # Get dataset path
            dataset_path = multiscale['datasets'][resolution_level]['path']
            print(f"Loading image data from {dataset_path}")
            
            # Check if path exists as a direct group or needs to be interpreted as a relative path
            if dataset_path in self.root:
                dataset = self.root[dataset_path]
            else:
                # Try to resolve relative path
                dataset = self.root
                for part in dataset_path.split('/'):
                    if part in dataset:
                        dataset = dataset[part]
                    else:
                        print(f"Could not find path component '{part}' in dataset")
                        return None
            
            # Load the data
            data = dataset[:]
            
            # If data is 4D with a channel dimension of 1, squeeze it
            if data.ndim == 4 and data.shape[0] == 1:
                data = data.squeeze(0)
            
            print(f"Loaded image data with shape {data.shape} and dtype {data.dtype}")
            return data
            
        except Exception as e:
            print(f"Error loading image data: {str(e)}")
            return None
    
    def load_labels_data(self, resolution_level: int = 0) -> Optional[np.ndarray]:
        """Load labels data at the specified resolution level."""
        if self.labels is None:
            print("No labels group found")
            return None
        
        try:
            # Check for segmentation data
            if 'segmentation' not in self.labels:
                print("No segmentation data found in labels group")
                return None
            
            segmentation = self.labels['segmentation']
            
            # Get metadata for multiscale organization
            if hasattr(segmentation, 'attrs') and 'ome' in segmentation.attrs:
                if 'multiscales' in segmentation.attrs['ome']:
                    multiscales = segmentation.attrs['ome']['multiscales']
                    
                    # Check if requested resolution level exists
                    if len(multiscales) > 0 and 'datasets' in multiscales[0]:
                        datasets = multiscales[0]['datasets']
                        
                        if resolution_level >= len(datasets):
                            print(f"Resolution level {resolution_level} not available for labels, using highest level")
                            resolution_level = len(datasets) - 1
                        
                        # Get dataset path
                        dataset_path = datasets[resolution_level]['path']
                        print(f"Loading labels data from {dataset_path}")
                        
                        # Open and load dataset
                        dataset = segmentation[dataset_path]
                        data = dataset[:]
                        
                        # If data is 4D with a channel dimension of 1, squeeze it
                        if data.ndim == 4 and data.shape[0] == 1:
                            data = data.squeeze(0)
                        
                        print(f"Loaded labels data with shape {data.shape} and dtype {data.dtype}")
                        return data
                        
            # Fallback: try to load data directly from numeric keys
            if str(resolution_level) in segmentation:
                data = segmentation[str(resolution_level)][:]
                
                # If data is 4D with a channel dimension of 1, squeeze it
                if data.ndim == 4 and data.shape[0] == 1:
                    data = data.squeeze(0)
                    
                print(f"Loaded labels data with shape {data.shape} and dtype {data.dtype}")
                return data
            
            print(f"Could not find labels data at resolution level {resolution_level}")
            return None
            
        except Exception as e:
            print(f"Error loading labels data: {str(e)}")
            return None
    
    def get_mesh_dir(self) -> Optional[Path]:
        """Return the mesh directory if it exists."""
        return self.mesh_dir
        
    def get_mesh_metadata(self) -> Optional[dict]:
        """Return the mesh metadata if available."""
        return getattr(self, 'mesh_metadata', None) or getattr(self, 'mesh_metadata_root', None)
    
    def get_scale_transform(self, resolution_level: int = 0) -> Optional[np.ndarray]:
        """Get scale transform for the specified resolution level."""
        if self.multiscales is None or len(self.multiscales) == 0:
            return None
        
        try:
            multiscale = self.multiscales[0]
            
            # Global transform from multiscales metadata
            global_transform = np.eye(4)
            if 'coordinateTransformations' in multiscale:
                for transform in multiscale['coordinateTransformations']:
                    if transform['type'] == 'scale':
                        # Update scale - typically [1, z, y, x] but we only need the spatial dimensions
                        scale = np.array(transform['scale'])
                        if len(scale) == 4:  # [channel, z, y, x]
                            global_transform[0, 0] = scale[1]  # z
                            global_transform[1, 1] = scale[2]  # y
                            global_transform[2, 2] = scale[3]  # x
                        elif len(scale) == 3:  # [z, y, x]
                            global_transform[0, 0] = scale[0]  # z
                            global_transform[1, 1] = scale[1]  # y
                            global_transform[2, 2] = scale[2]  # x
            
            # Dataset-specific transform
            if 'datasets' in multiscale and resolution_level < len(multiscale['datasets']):
                dataset = multiscale['datasets'][resolution_level]
                if 'coordinateTransformations' in dataset:
                    dataset_transform = np.eye(4)
                    for transform in dataset['coordinateTransformations']:
                        if transform['type'] == 'scale':
                            # Update scale
                            scale = np.array(transform['scale'])
                            if len(scale) == 4:  # [channel, z, y, x]
                                dataset_transform[0, 0] = scale[1]  # z
                                dataset_transform[1, 1] = scale[2]  # y
                                dataset_transform[2, 2] = scale[3]  # x
                            elif len(scale) == 3:  # [z, y, x]
                                dataset_transform[0, 0] = scale[0]  # z
                                dataset_transform[1, 1] = scale[1]  # y
                                dataset_transform[2, 2] = scale[2]  # x
                    
                    # Combine global and dataset transforms
                    combined_transform = np.dot(global_transform, dataset_transform)
                    return combined_transform
            
            return global_transform
            
        except Exception as e:
            print(f"Error getting scale transform: {str(e)}")
            return None

def load_mesh(mesh_loader, mesh_id, lod=None, max_fragments=None, load_all_lods=False):
    """
    Load a mesh or multiple LOD levels of a mesh.
    
    Args:
        mesh_loader: The PrecomputedMeshLoader instance
        mesh_id: ID of the mesh to load
        lod: Specific LOD level to load (ignored if load_all_lods=True)
        max_fragments: Maximum number of fragments to load per LOD
        load_all_lods: If True, load all available LOD levels and return a dictionary
                       mapping LOD levels to (vertices, faces) tuples
    
    Returns:
        If load_all_lods=True: Dictionary of {lod: (vertices, faces)} for each LOD level
        If load_all_lods=False: Tuple of (vertices, faces) for a single LOD level
        None if no valid mesh data could be loaded
    """

    """Load a mesh and return vertices and faces."""
    try:
        # Read the manifest
        manifest = mesh_loader.read_manifest(mesh_id)
        if not manifest or "num_lods" not in manifest:
            print(f"Could not load manifest for mesh {mesh_id}")
            return None
        
        num_lods = manifest["num_lods"]
        
        # If load_all_lods is True, load all available LODs and return a dictionary
        if load_all_lods:
            meshes = {}
            for l in range(num_lods):
                if l in manifest["fragments"] and manifest["fragments_per_lod"][l] > 0:
                    mesh = mesh_loader.load_lod_mesh(mesh_id, l, max_fragments)
                    if mesh is not None:
                        meshes[l] = (mesh.vertices, mesh.faces)
                        print(f"Loaded LOD {l} for mesh {mesh_id} with {len(mesh.vertices)} vertices")
            
            if not meshes:
                print(f"No valid LOD levels found for mesh {mesh_id}")
                return None
                
            return meshes
        
        # Otherwise load a single LOD
        else:
            # Determine which LOD to use with improved reliability
            if lod is not None and lod < num_lods:
                # Use the specified LOD if it has fragments
                target_lod = lod
                if target_lod not in manifest["fragments"] or manifest["fragments_per_lod"][target_lod] == 0:
                    print(f"Specified LOD {lod} has no fragments, will try to find an alternative")
                    target_lod = None
            else:
                # Start with highest detail first
                target_lod = None
                for l in range(num_lods):
                    if l in manifest["fragments"] and manifest["fragments_per_lod"][l] > 0:
                        target_lod = l
                        break
                        
                # If no valid LOD found starting from highest detail, try from lowest detail
                if target_lod is None:
                    for l in range(num_lods-1, -1, -1):
                        if l in manifest["fragments"] and manifest["fragments_per_lod"][l] > 0:
                            target_lod = l
                            break
            
            if target_lod is None:
                print(f"No valid LOD levels found for mesh {mesh_id}")
                return None
                
            # Load the mesh
            mesh = mesh_loader.load_lod_mesh(mesh_id, target_lod, max_fragments)
            if mesh is None:
                return None
                
            return mesh.vertices, mesh.faces
        
    except Exception as e:
        print(f"Error loading mesh {mesh_id}: {e}")
        return None

def main():
    parser = argparse.ArgumentParser(description="Zarr and Precomputed Mesh Viewer for Napari with automatic multiscale mesh support")
    parser.add_argument("--zarr-path", type=str, required=True,
                       help="Path to the Zarr store containing OME-NGFF data with meshes")
    parser.add_argument("--num-meshes", type=int, default=0,
                       help="Number of meshes to load (default: 0 for all)")
    parser.add_argument("--resolution", type=int, default=0,
                       help="Image resolution level to load (default: 0 for highest resolution)")
    parser.add_argument("--skip-images", action="store_true",
                       help="Skip loading image data")
    parser.add_argument("--skip-labels", action="store_true",
                       help="Skip loading label data")
    parser.add_argument("--skip-meshes", action="store_true",
                       help="Skip loading meshes")
    parser.add_argument("--debug", action="store_true",
                       help="Enable debug logging")
    parser.add_argument("--mesh-scale", type=float, nargs=3, default=None,
                       help="Override mesh scale (z, y, x)")
    parser.add_argument("--load-all-lods", action="store_true", default=True,
                       help="Load all LOD levels for each mesh (default: True)")
    parser.add_argument("--one-lod-per-mesh", action="store_true",
                       help="Load only a single LOD level per mesh (overrides --load-all-lods)")
    
    args = parser.parse_args()
    
    try:
        # Initialize the Zarr loader
        zarr_loader = ZarrLoader(args.zarr_path, debug=args.debug)
        
        # Open the Zarr store
        if not zarr_loader.open():
            print(f"Error: Could not open Zarr store at {args.zarr_path}")
            sys.exit(1)
        
        # Initialize napari viewer with 3D mode
        viewer = napari.Viewer(ndisplay=3)
        
        # Get scale transform for all layers to ensure consistency
        transform = zarr_loader.get_scale_transform(args.resolution)
        scale = np.ones(3)
        if transform is not None:
            scale = np.array([transform[0, 0], transform[1, 1], transform[2, 2]])
            print(f"Using scale from metadata: {scale}")
        
        # Override scale if specified
        if args.mesh_scale is not None:
            scale = np.array(args.mesh_scale)
            print(f"Using override scale: {scale}")
        
        # Load image data
        if not args.skip_images:
            image_data = zarr_loader.load_image_data(args.resolution)
            if image_data is not None:
                # Add image layer to napari
                viewer.add_image(
                    image_data,
                    name="Image",
                    scale=scale,
                    colormap='gray',
                    blending='additive'
                )
                print(f"Added image layer with shape {image_data.shape}, scale {scale}")
            else:
                print("No image data found or could not be loaded")
        
        # Load labels data
        if not args.skip_labels:
            labels_data = zarr_loader.load_labels_data(args.resolution)
            if labels_data is not None:
                # Add labels layer to napari
                viewer.add_labels(
                    labels_data,
                    name="Segmentation",
                    scale=scale,
                    opacity=0.5,
                    blending='translucent'
                )
                print(f"Added labels layer with shape {labels_data.shape}, scale {scale}")
            else:
                print("No labels data found or could not be loaded")
        
        # Check for meshes directory
        if not args.skip_meshes:
            mesh_dir = zarr_loader.get_mesh_dir()
            if mesh_dir is not None:
                print(f"Loading meshes from {mesh_dir}")
                
                # Initialize the mesh loader
                mesh_loader = PrecomputedMeshLoader(mesh_dir, debug=args.debug)
                
                # Check for mesh metadata
                mesh_metadata = zarr_loader.get_mesh_metadata()
                if mesh_metadata:
                    print(f"Using OME-NGFF mesh metadata: {mesh_metadata}")
                    
                    # Verify the mesh type is what we expect
                    if 'type' in mesh_metadata and mesh_metadata['type'] == 'neuroglancer_multilod_draco':
                        print("Confirmed Neuroglancer multilod draco mesh format (RFC-8 compliant)")
                    else:
                        print(f"Warning: Mesh type '{mesh_metadata.get('type', 'unknown')}' may not be fully supported")
                
                # Get valid mesh IDs
                valid_meshes = mesh_loader.get_valid_mesh_ids()
                
                if valid_meshes:
                    print(f"\nFound {len(valid_meshes)} valid meshes")
                    
                        # Determine how many to load
                    if args.num_meshes > 0 and args.num_meshes < len(valid_meshes):
                        load_meshes = valid_meshes[:args.num_meshes]
                        print(f"Loading first {args.num_meshes} of {len(valid_meshes)} meshes")
                    else:
                        load_meshes = valid_meshes
                        print(f"Loading all {len(valid_meshes)} meshes")
                        
                    # Print out information about the meshing mode
                    if args.load_all_lods and not args.one_lod_per_mesh:
                        print("Using multi-LOD mode: Loading all available mesh LODs with scale matching the image")
                    else:
                        print("Using single-LOD mode: Loading only one LOD level per mesh")
                    
                    # Load each mesh
                    for mesh_id in load_meshes:
                        # Determine whether to load all LODs or a single one
                        load_all_lods = args.load_all_lods and not args.one_lod_per_mesh
                        
                        result = load_mesh(mesh_loader, mesh_id, load_all_lods=load_all_lods)
                        if result:
                            if load_all_lods and isinstance(result, dict):
                                # Add each LOD as a separate layer, using scale matching the resolution level
                                for lod, (vertices, faces) in result.items():
                                    # Calculate scale for this LOD
                                    # Calculate proper scale for this LOD
                                    mesh_scale = scale.copy()
                                    
                                    # Get mesh-specific transformation info
                                    manifest = mesh_loader.read_manifest(mesh_id)
                                    if manifest and "lod_scales" in manifest:
                                        # Extract the grid origin to help visualize mesh alignment
                                        grid_origin = manifest["grid_origin"]
                                        print(f"Mesh {mesh_id} LOD {lod} grid_origin: {grid_origin}")
                                        
                                        # Explicitly account for the transform in the mesh coordinate system
                                        if hasattr(mesh_loader, 'transform') and mesh_loader.transform is not None:
                                            # Get scaling from the transform matrix
                                            transform = mesh_loader.transform
                                            diagonal = np.array([transform[i, i] for i in range(3)])
                                            
                                            # Apply compensation for coordinate systems
                                            # In Napari, we must match the image scale exactly
                                            mesh_scale = scale.copy()
                                            print(f"Using adjusted scale for mesh {mesh_id} LOD {lod}: {mesh_scale}")
                                        else:
                                            print(f"Using direct image scale for mesh {mesh_id} LOD {lod}: {mesh_scale}")
                                    
                                    viewer.add_surface(
                                        data=(vertices, faces),
                                        name=f"Mesh {mesh_id} (LOD {lod})",
                                        colormap='turbo',
                                        opacity=0.7,
                                        scale=mesh_scale,
                                        shading='smooth'  # Add smooth shading for better visualization
                                    )
                                    print(f"Added mesh {mesh_id} LOD {lod} with {len(vertices)} vertices and {len(faces)} faces, scale {mesh_scale}")
                            else:
                                # Single LOD case
                                vertices, faces = result
                                
                    # Add surface layer with proper coordinate alignment
                    translate = np.zeros(3)  # Default: no translation
                    
                    # Do an explicit coordinate alignment check
                    if image_data is not None and vertices is not None:
                        img_center = np.array(image_data.shape) / 2
                        mesh_center = (vertices.max(axis=0) + vertices.min(axis=0)) / 2
                        print(f"Image center: {img_center}, Mesh center: {mesh_center}")
                        
                        # If there appears to be a significant offset, warn the user
                        if np.any(np.abs(img_center - mesh_center) > np.max(image_data.shape) * 0.2):
                            print(f"WARNING: Large alignment offset detected between mesh and volume!")
                            print(f"You may need to add a translation to align properly.")
                    
                    viewer.add_surface(
                        data=(vertices, faces),
                        name=f"Mesh {mesh_id}",
                        colormap='turbo',
                        opacity=0.7,
                        scale=scale,
                        translate=translate,
                        shading='smooth'
                    )
                    print(f"Added mesh {mesh_id} with {len(vertices)} vertices and {len(faces)} faces, scale {scale}")
                else:
                    print("No valid meshes found")
            else:
                print("No meshes directory found")
        
        # Reset view to show all objects
        viewer.reset_view()
        
        # Start the napari event loop
        napari.run()
        
    except Exception as e:
        print(f"\nError: {str(e)}")
        if args.debug:
            import traceback
            traceback.print_exc()
        sys.exit(1)

if __name__ == '__main__':
    main()<|MERGE_RESOLUTION|>--- conflicted
+++ resolved
@@ -227,11 +227,8 @@
             
     def load_fragment(self, mesh_id: int, lod: int, fragment_idx: int, 
                      manifest: Dict) -> Optional[trimesh.Trimesh]:
-<<<<<<< HEAD
+        """Load a specific mesh fragment with proper coordinate alignment."""
         """Load a specific mesh fragment with correct alignment."""
-=======
-        """Load a specific mesh fragment with proper coordinate alignment."""
->>>>>>> 666d7548
         if lod not in manifest["fragments"]:
             self._log(f"LOD {lod} not found in manifest")
             return None
@@ -281,12 +278,6 @@
             
             # Add grid origin and fragment position offsets
             box_offset = position * scale
-<<<<<<< HEAD
-=======
-            
-            # Apply coordinate transformations
-            # Careful: order matters! First apply quantization scale, then add offsets
->>>>>>> 666d7548
             mesh.vertices = mesh.vertices + grid_origin + box_offset
             
             if lod == 0:
@@ -298,17 +289,9 @@
                 translation = self.transform[:, 3]  # 3x1 translation vector
                 
                 mesh.vertices = np.dot(mesh.vertices, rotation.T) + translation
-<<<<<<< HEAD
-                
-            # Note: The implementation assumes meshes are already aligned with the image/labels data
-            # If meshes were created with a (-1,-1,-1) offset to align with image/labels, no additional
-            # adjustment is needed here as it's already part of the mesh coordinates
-                
-=======
                 if lod == 0:
                     print(f"  - Mesh vertices after global transform: {mesh.vertices.min(axis=0)} to {mesh.vertices.max(axis=0)}")
             
->>>>>>> 666d7548
             return mesh
             
         except Exception as e:
